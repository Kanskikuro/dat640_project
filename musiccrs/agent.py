--- conflicted
+++ resolved
@@ -7,18 +7,7 @@
 from dialoguekit.participant.participant import DialogueParticipant
 from dialoguekit.core.intent import Intent
 
-<<<<<<< HEAD
-from db import (
-    create_db_and_load_mpd,
-    configure_sqlite_once,
-    ensure_indexes_once,
-    find_song_in_db,
-    find_songs_by_title,
-)
-from db import get_track_info, get_artist_stats
-=======
-from db import find_song_in_db, find_songs_by_title
->>>>>>> 577a6920
+from db import find_song_in_db, find_songs_by_title, get_track_info, get_artist_stats
 from playlist import PlaylistManager
 from llm import LLMClient
 from config import DB_PATH
