import os
import json
import sqlite3
from threading import Lock
from config import DB_PATH, MPD_DATA

_indexes_lock = Lock()
_indexes_done = False
_sqlite_cfg_lock = Lock()
_sqlite_cfg_done = False

# Indexes → make queries fast
def ensure_indexes_once(): 
    global _indexes_done
    if _indexes_done:
        print("Indexes already ensured.")
        return
    with _indexes_lock:
        if _indexes_done:
            print("Indexes already ensured.")
            return
        conn = sqlite3.connect(DB_PATH, timeout=30)
        cursor = conn.cursor()
        cursor.execute(
            "CREATE INDEX IF NOT EXISTS idx_songs_title_artist_nocase ON songs(title COLLATE NOCASE, artist COLLATE NOCASE)"
        )
        cursor.execute(
            "CREATE INDEX IF NOT EXISTS idx_songs_artist_title_nocase ON songs(artist COLLATE NOCASE, title COLLATE NOCASE)"
        )
        cursor.execute(
            "CREATE INDEX IF NOT EXISTS idx_playlist_songs_song_playlist ON playlist_songs(song_id, playlist_id)"
        )
        conn.commit()
        conn.close()
        _indexes_done = True

# PRAGMA settings → make writes fast and safe
def configure_sqlite_once():
    global _sqlite_cfg_done
    if _sqlite_cfg_done:
        print("SQLite already configured.")
        return
    with _sqlite_cfg_lock:
        if _sqlite_cfg_done:
            print("SQLite already configured.")
            return
        conn = sqlite3.connect(DB_PATH, timeout=30)
        cur = conn.cursor()
        cur.execute("PRAGMA journal_mode=WAL;")
        cur.execute("PRAGMA synchronous=NORMAL;")
        try:
            cur.execute("PRAGMA analyze;")
        except Exception:
            pass
        conn.commit()
        conn.close()
        _sqlite_cfg_done = True


def create_db_and_load_mpd(db_file=DB_PATH, mpd_folder=MPD_DATA):
    # Ensure the database directory exists and create one if it doesn't
    db_dir = os.path.dirname(db_file)
    if db_dir and not os.path.exists(db_dir):
        os.makedirs(db_dir, exist_ok=True)

    if not os.path.exists(mpd_folder):
        raise FileNotFoundError(f"MPD data folder not found: {mpd_folder}")

    if os.path.exists(db_file):
        print(f"Database '{db_file}' already exists. Skipping load.")
        return

    conn = sqlite3.connect(db_file, timeout=30)
    cursor = conn.cursor()
    # Unique constraint on (artist, title, album) to avoid duplicates of the same song from the same artist in different playlists or albums
    cursor.executescript("""
    CREATE TABLE IF NOT EXISTS songs (
        id INTEGER PRIMARY KEY AUTOINCREMENT,
        artist TEXT NOT NULL,
        artist_uri TEXT,
        title TEXT NOT NULL,
        album TEXT,
        album_uri TEXT,
        duration_ms INTEGER,
        spotify_uri TEXT,
        UNIQUE(artist, title, album)
    );

    CREATE TABLE IF NOT EXISTS playlists (
        pid INTEGER PRIMARY KEY,
        name TEXT,
        collaborative BOOLEAN,
        modified_at INTEGER,
        num_tracks INTEGER,
        num_artists INTEGER,
        num_albums INTEGER,
        num_followers INTEGER,
        num_edits INTEGER,
        duration_ms INTEGER
    );

    CREATE TABLE IF NOT EXISTS playlist_songs (
        playlist_id INTEGER,
        song_id INTEGER,
        pos INTEGER,
        PRIMARY KEY (playlist_id, song_id),
        FOREIGN KEY (playlist_id) REFERENCES playlists(pid),
        FOREIGN KEY (song_id) REFERENCES songs(id)
    );
    """)

    for slice_file in sorted(os.listdir(mpd_folder)):
        if not slice_file.endswith(".json"):
            continue
        with open(os.path.join(mpd_folder, slice_file), "r", encoding="utf-8") as f:
            data = json.load(f)
            for pl in data.get("playlists", []):
                cursor.execute("""
                    INSERT OR IGNORE INTO playlists
                    (pid, name, collaborative, modified_at, num_tracks, num_artists, num_albums, num_followers, num_edits, duration_ms)
                    VALUES (?, ?, ?, ?, ?, ?, ?, ?, ?, ?)
                """, (
                    pl["pid"], pl["name"], pl.get(
                        "collaborative", False), pl["modified_at"],
                    pl["num_tracks"], pl["num_artists"], pl["num_albums"],
                    pl["num_followers"], pl.get(
                        "num_edits", 0), pl.get("duration_ms", 0)
                ))

                for track in pl.get("tracks", []):
                    cursor.execute("""
                        INSERT OR IGNORE INTO songs (artist, artist_uri, title, album, album_uri, duration_ms, spotify_uri)
                        VALUES (?, ?, ?, ?, ?, ?, ?)
                    """, (
                        track["artist_name"], track.get("artist_uri"),
                        track["track_name"], track.get("album_name"),
                        track.get("album_uri"), track.get("duration_ms"),
                        track.get("track_uri")
                    ))
                    cursor.execute("SELECT id FROM songs WHERE artist=? AND title=? AND album=?",
                                   (track["artist_name"], track["track_name"], track.get("album_name")))
                    song_id = cursor.fetchone()[0]
                    cursor.execute("""
                        INSERT OR IGNORE INTO playlist_songs (playlist_id, song_id, pos)
                        VALUES (?, ?, ?)
                    """, (pl["pid"], song_id, track["pos"]))

        print(f"Loaded {slice_file}")

    conn.commit()
    conn.close()
    print("All slices loaded successfully.")


def find_song_in_db(artist: str, title: str) -> dict | None:
    conn = sqlite3.connect(DB_PATH, timeout=30)
    cursor = conn.cursor()
    cursor.execute(
        "SELECT id, artist, title FROM songs WHERE artist = ? COLLATE NOCASE AND title = ? COLLATE NOCASE",
        (artist, title),
    )
    row = cursor.fetchone()
    conn.close()
    if not row:
        return None
    return {"id": row[0], "artist": row[1], "title": row[2]}


def find_songs_by_title(title: str) -> list[dict]:
    conn = sqlite3.connect(DB_PATH, timeout=30)
    cursor = conn.cursor()
    cursor.execute("""
        SELECT s.id, s.artist, s.title, COUNT(DISTINCT ps.playlist_id) AS popularity
        FROM songs s
        LEFT JOIN playlist_songs ps ON ps.song_id = s.id
        WHERE s.title = ? COLLATE NOCASE
        GROUP BY s.id, s.artist, s.title
        ORDER BY popularity DESC, s.artist COLLATE NOCASE ASC
        LIMIT 10
    """, (title,))
    rows = cursor.fetchall()
    conn.close()
    return [{"id": sid, "artist": artist, "title": stitle} for (sid, artist, stitle, _) in rows]


def get_track_info(artist: str, title: str) -> dict | None:
    """Return detailed information for a track.

    Picks the most "popular" variant (by playlist count) if multiple rows exist
    for the same artist/title across different albums.

    Returns a dict with keys:
      id, artist, title, album, duration_ms, spotify_uri, popularity
    or None if not found.
    """
    conn = sqlite3.connect(DB_PATH, timeout=30)
    cur = conn.cursor()
    # Find the best matching song id by popularity
    cur.execute(
        """
        SELECT s.id, s.artist, s.title, s.album, s.duration_ms, s.spotify_uri,
               COUNT(DISTINCT ps.playlist_id) AS popularity
        FROM songs s
        LEFT JOIN playlist_songs ps ON ps.song_id = s.id
        WHERE s.artist = ? COLLATE NOCASE AND s.title = ? COLLATE NOCASE
        GROUP BY s.id, s.artist, s.title, s.album, s.duration_ms, s.spotify_uri
        ORDER BY popularity DESC, s.album COLLATE NOCASE ASC
        LIMIT 1
        """,
        (artist, title),
    )
    row = cur.fetchone()
    conn.close()
    if not row:
        return None
    sid, sartist, stitle, album, duration_ms, spotify_uri, popularity = row
    return {
        "id": sid,
        "artist": sartist,
        "title": stitle,
        "album": album,
        "duration_ms": duration_ms,
        "spotify_uri": spotify_uri,
        "popularity": popularity or 0,
    }


def get_artist_stats(artist: str) -> dict:
    """Return aggregate stats for an artist.

    Returns dict with keys:
      num_tracks, num_albums, num_playlists, top_tracks (list of {title, popularity})
    """
    conn = sqlite3.connect(DB_PATH, timeout=30)
    cur = conn.cursor()

    cur.execute(
        "SELECT COUNT(*) FROM songs WHERE artist = ? COLLATE NOCASE",
        (artist,),
    )
    num_tracks = cur.fetchone()[0] or 0

    cur.execute(
        """
        SELECT COUNT(DISTINCT album)
        FROM songs
        WHERE artist = ? COLLATE NOCASE AND album IS NOT NULL AND album <> ''
        """,
        (artist,),
    )
    num_albums = cur.fetchone()[0] or 0

    cur.execute(
        """
        SELECT COUNT(DISTINCT ps.playlist_id)
        FROM songs s
        JOIN playlist_songs ps ON ps.song_id = s.id
        WHERE s.artist = ? COLLATE NOCASE
        """,
        (artist,),
    )
    num_playlists = cur.fetchone()[0] or 0

    cur.execute(
        """
        SELECT s.title, COUNT(DISTINCT ps.playlist_id) AS popularity
        FROM songs s
        LEFT JOIN playlist_songs ps ON ps.song_id = s.id
        WHERE s.artist = ? COLLATE NOCASE
        GROUP BY s.title
        ORDER BY popularity DESC, s.title COLLATE NOCASE ASC
<<<<<<< HEAD
        LIMIT 3
=======
        LIMIT 10
>>>>>>> 8209fcbd
        """,
        (artist,),
    )
    top_tracks = [
        {"title": t, "popularity": (p or 0)} for (t, p) in cur.fetchall()
    ]

    conn.close()
    return {
        "num_tracks": num_tracks,
        "num_albums": num_albums,
        "num_playlists": num_playlists,
        "top_tracks": top_tracks,
    }

if __name__ == "__main__":
    configure_sqlite_once()
    ensure_indexes_once()
    create_db_and_load_mpd(DB_PATH)
    print("Database setup complete.")<|MERGE_RESOLUTION|>--- conflicted
+++ resolved
@@ -269,11 +269,7 @@
         WHERE s.artist = ? COLLATE NOCASE
         GROUP BY s.title
         ORDER BY popularity DESC, s.title COLLATE NOCASE ASC
-<<<<<<< HEAD
-        LIMIT 3
-=======
         LIMIT 10
->>>>>>> 8209fcbd
         """,
         (artist,),
     )
