# musiccrs/agent.py
from dialoguekit.core.annotated_utterance import AnnotatedUtterance
from dialoguekit.core.dialogue_act import DialogueAct
from dialoguekit.core.slot_value_annotation import SlotValueAnnotation
from dialoguekit.core.utterance import Utterance
from dialoguekit.participant.agent import Agent
from dialoguekit.participant.participant import DialogueParticipant
from dialoguekit.core.intent import Intent

<<<<<<< HEAD
from db import find_song_in_db, find_songs_by_title, get_track_info, get_artist_stats
from playlist import PlaylistManager
from llm import LLMClient
from config import DB_PATH
from dialoguekit.core.dialogue_act import DialogueAct
from spotify import SpotifyClient
from collections import Counter

=======
from db import create_db_and_load_mpd, configure_sqlite_once, ensure_indexes_once, find_song_in_db, find_songs_by_title
from playlist import shared_playlists
from llm import LLMClient
from config import DB_PATH
from dialoguekit.core.dialogue_act import DialogueAct
>>>>>>> 9d455b2c
_INTENT_OPTIONS = Intent("OPTIONS")
from events import emit as emit_event


class MusicCRS(Agent):
    def __init__(self, use_llm=True):
        """Initialize MusicCRS agent."""
        super().__init__(id="MusicCRS")
        self._llm = LLMClient() if use_llm else None
<<<<<<< HEAD
        self.playlists = PlaylistManager()
        self._pending_additions = None
        self._spotify = SpotifyClient()
=======
        self.playlists = shared_playlists

    # --- small helpers ---
    def _emit_pl(self, event_type: str, data):
        try:
            emit_event("pl_response", {"type": event_type, "data": data})
        except Exception:
            pass

    def _emit_songs_for_current(self):
        cur = getattr(self.playlists, "_current", None)
        if not cur:
            return
        items = self.playlists.view(cur)
        if isinstance(items, list):
            song_strings = [f"{s['artist']}:{s['title']}" for s in items]
            self._emit_pl("songs", song_strings)

    def _ask_llm(self, prompt: str) -> str:
        if not self._llm:
            return "LLM is disabled."
        try:
            return self._llm.ask(prompt)
        except Exception as e:
            return f"LLM error: {e}"
>>>>>>> 9d455b2c

    def welcome(self) -> None:
        """Sends the agent's welcome message."""
        utterance = AnnotatedUtterance(
            "Hello, I'm MusicCRS. Type '/info' for more information. What are you in the mood for?",
            participant=DialogueParticipant.AGENT,
        )
        self._dialogue_connector.register_agent_utterance(utterance)

    def goodbye(self) -> None:
        """Quits the conversation."""
        utterance = AnnotatedUtterance(
            "It was nice talking to you. Bye",
            dialogue_acts=[DialogueAct(intent=self.stop_intent)],
            participant=DialogueParticipant.AGENT,
        )
        self._dialogue_connector.register_agent_utterance(utterance)

    def receive_utterance(self, utterance: Utterance) -> None:
        """Gets called each time there is a new user utterance.

        For now the agent only understands specific command.

        Args:
            utterance: User utterance.
        """
        response = ""
        dialogue_acts = []
        if utterance.text.startswith("/info"):
            response = self._info()
        elif utterance.text.startswith("/ask_llm "):
            prompt = utterance.text[9:]
            response = self._llm.ask(prompt)
        elif utterance.text.startswith("/options"):
            options = [
                "Play some jazz music",
                "Recommend me some pop songs",
                "Create a workout playlist",
            ]
            response = self._options(options)
            dialogue_acts = [
                DialogueAct(
                    intent=_INTENT_OPTIONS,
                    annotations=[
                        SlotValueAnnotation("option", option) for option in options
                    ],
                )
            ]
        elif utterance.text == "/quit":
            self.goodbye()
            return
        elif utterance.text.startswith("/play"):
            response = self._handle_play_command(utterance.text[5:].strip())
        elif utterance.text.startswith("/qa"):
            response = self._handle_qa_command(utterance.text[3:].strip())
        elif utterance.text.startswith("/pl"):
            response = self._handle_playlist_command(
                utterance.text[4:].strip())
        else:
            response = "I'm sorry, I don't understand that command."

        self._dialogue_connector.register_agent_utterance(
            AnnotatedUtterance(
                response,
                participant=DialogueParticipant.AGENT,
                dialogue_acts=dialogue_acts,
            )
        )

    def _handle_playlist_command(self, command: str) -> str:
<<<<<<< HEAD
        """
        # Supported:
        # /pl use <name>
        # /pl add <artist>: <title>
        # /pl remove <artist>: <title>
        # /pl view [name]
        # /pl clear [name]
        # /pl choose <n>
        # /pl summary|stats|info [name]
        """

=======
        """Playlist commands via chat (/pl ...). Emits UI updates over Socket.IO."""
>>>>>>> 9d455b2c
        parts = command.split(" ", 1)
        if not parts:
            return self._pl_help()
        action = parts[0].lower()
        arg = parts[1].strip() if len(parts) > 1 else ""

        # Playlist ops
        if action == "create":
            res = self.playlists.create_playlist(arg)
            if res.startswith("Created"):
                self._emit_pl("created", arg)
            else:
                self._emit_pl("switched", arg)
            if hasattr(self.playlists, "view_playlists"):
                self._emit_pl("playlists", self.playlists.view_playlists())
            self._emit_songs_for_current()
            return res

        if action == "switch":
            res = self.playlists.switch_playlist(arg)
            self._emit_pl("switched", arg)
            if hasattr(self.playlists, "view_playlists"):
                self._emit_pl("playlists", self.playlists.view_playlists())
            self._emit_songs_for_current()
            return res

        if action == "view":
            items = self.playlists.view(arg or None)
            if isinstance(items, str):
                return items
            # emit view for UI too
            song_strings = [f"{s['artist']}:{s['title']}" for s in items]
            self._emit_pl("songs", song_strings)
            return "<br>".join(f"{s['title']} : {s['artist']}" for s in items)

        if action == "clear":
            res = self.playlists.clear(arg or None)
            target = arg or getattr(self.playlists, "_current", None)
            self._emit_pl("cleared", target)
            if hasattr(self.playlists, "view_playlists"):
                self._emit_pl("playlists", self.playlists.view_playlists())
            self._emit_pl("songs", [])
            return res

        # Song ops
        if action == "add":
            res = self.playlists.add_song(arg)
            # Multiple matches case: manager stores pending
            pending = getattr(self.playlists, "_pending_additions", None)
            if pending:
                candidates = [{"artist": c["artist"], "title": c["title"]} for c in pending]
                self._emit_pl("multiple_matches", candidates)
                return res
            # Otherwise, song added
            self._emit_pl("added", arg)
            self._emit_songs_for_current()
            if hasattr(self.playlists, "view_playlists"):
                self._emit_pl("playlists", self.playlists.view_playlists())
            return res

        if action == "choose":
            try:
                idx = int(arg) - 1
            except ValueError:
                return "Please provide a valid number, e.g., '/pl choose 1'."
<<<<<<< HEAD
            if idx < 0 or idx >= len(self._pending_additions):
                return f"Please choose a number between 1 and {len(self._pending_additions)}."
            song = self._pending_additions[idx]
            # Clear pending to avoid accidental reuse
            self._pending_additions = None
                # If song is a string, split into artist/title
            if isinstance(song, str):
                if " - " in song:
                    artist, title = song.split(" - ", 1)
                else:
                    artist, title = None, song
                return self.playlists.add_song({"artist": artist, "title": title, "id": f"{artist}-{title}"})
            
            # Otherwise assume dict with artist/title
            return self.playlists.add_song(song)
        elif action == "view":
            items = self.playlists.view(arg or None)
            if not items:
                return "Playlist is empty."
            return "<br>".join([f"{i+1}. {s['artist']} - {s['title']}" for i, s in enumerate(items)])
        elif action == "clear":
            return self.playlists.clear(arg or None)
        
        # NEW: summary / stats / info
        elif action in ("summary", "stats", "info"):
            items = self.playlists.view(arg or None)
            if not items:
                return "Playlist is empty."

            num_tracks = len(items)
            # Count artists
            artist_counts = Counter([(s.get("artist") or "Unknown").strip() for s in items])
            num_artists = len([a for a in artist_counts.keys() if a and a != "Unknown"])

            # Enrich with DB info where possible (duration, album, spotify_uri)
            total_duration_ms = 0
            album_counts = Counter()
            track_rows = []
            for s in items:
                artist = s.get("artist") or "Unknown"
                title = s.get("title") or s.get("track") or ""
                info = None
                try:
                    info = get_track_info(artist, title)
                except Exception:
                    info = None
                duration_ms = info.get("duration_ms") if info else None
                album = info.get("album") if info else None
                spotify_uri = info.get("spotify_uri") if info else None
                if duration_ms:
                    total_duration_ms += duration_ms
                if album:
                    album_counts[album] += 1
                display_duration = self._format_duration(duration_ms)
                track_rows.append({"artist": artist, "title": title, "duration": display_duration, "spotify_uri": spotify_uri})

            avg_duration_ms = int(total_duration_ms / num_tracks) if num_tracks and total_duration_ms else None
            num_albums = len([a for a in album_counts if a and a.strip()])

            top_artists = artist_counts.most_common(5)
            top_albums = album_counts.most_common(5)

            # Build HTML summary
            parts = []
            parts.append(f"<div><h3>Playlist {self.playlists._current} summary</h3>")
            parts.append("<ul>")
            parts.append(f"<li>Tracks: <strong>{num_tracks}</strong></li>")
            parts.append(f"<li>Unique artists: <strong>{num_artists}</strong></li>")
            parts.append(f"<li>Albums in playlist: <strong>{num_albums}</strong></li>")
            if total_duration_ms:
                parts.append(f"<li>Total duration: <strong>{self._format_duration(total_duration_ms)}</strong></li>")
            else:
                parts.append(f"<li>Total duration: <strong>Unknown</strong></li>")
            if avg_duration_ms:
                parts.append(f"<li>Average track length: <strong>{self._format_duration(avg_duration_ms)}</strong></li>")
            parts.append("</ul>")

            # Top artists
            if top_artists:
                parts.append("<strong>Top artists:</strong><br><ol>")
                for a, cnt in top_artists[:5]:
                    parts.append(f"<li>{a} ({cnt} track{'s' if cnt!=1 else ''})</li>")
                parts.append("</ol>")

            # Top albums
            if top_albums:
                parts.append("<strong>Top albums:</strong><br><ol>")
                for a, cnt in top_albums[:5]:
                    parts.append(f"<li>{a} ({cnt} track{'s' if cnt!=1 else ''})</li>")
                parts.append("</ol>")

            # Track listing table
            parts.append("<strong>Tracks:</strong>")
            parts.append("<table style='width:100%;border-collapse:collapse'>")
            parts.append("<thead><tr><th style='text-align:left;padding:4px'>#</th><th style='text-align:left;padding:4px'>Artist</th><th style='text-align:left;padding:4px'>Title</th><th style='text-align:left;padding:4px'>Duration</th></tr></thead>")
            parts.append("<tbody>")
            for i, row in enumerate(track_rows):
                spotify_link = f" <a href='{row['spotify_uri']}' target='_blank'>♫</a>" if row.get("spotify_uri") else ""
                parts.append(f"<tr style='border-top:1px solid #eee'><td style='padding:4px'>{i+1}</td><td style='padding:4px'>{row['artist']}</td><td style='padding:4px'>{row['title']}{spotify_link}</td><td style='padding:4px'>{row['duration']}</td></tr>")
            parts.append("</tbody></table></div>")

            return "".join(parts)
        
        else:
            return self._pl_help()
=======
            res = self.playlists.choose_song(idx)
            if res.startswith("Added"):
                self._emit_pl("added", res)
            self._emit_songs_for_current()
            if hasattr(self.playlists, "view_playlists"):
                self._emit_pl("playlists", self.playlists.view_playlists())
            return res

        if action == "remove":
            res = self.playlists.remove_song(arg)
            if res.startswith("Removed"):
                self._emit_pl("removed", arg)
            self._emit_songs_for_current()
            if hasattr(self.playlists, "view_playlists"):
                self._emit_pl("playlists", self.playlists.view_playlists())
            return res

        # Help / unknown
        return self._pl_help()
>>>>>>> 9d455b2c

    def _pl_help(self) -> str:
        return (
            "Playlist commands:"
            "<br> - /pl create [playlist name]   (create playlist)"
            "<br> - /pl switch [playlist name]   (switch to existing or create new playlist)"
            "<br> - /pl add [artist]: [song title]"
            "<br> - /pl add [song title]   (disambiguate if needed with '/pl choose a number from the list')"
            "<br> - /pl remove [artist]: [song title]"
            "<br> - /pl view [playlist name] or none for current"
            "<br> - /pl clear [playlist name] or none for current]"
            "<br> - /pl choose [index of the list of songs]"
        )

    def _parse_song_spec(self, spec: str) -> tuple[str, str]:
        if ":" not in spec:
            return "", ""
        artist, title = spec.split(":", 1)
        return artist.strip(), title.strip()

    # --- Playback commands ---
    def _handle_play_command(self, command: str) -> str:
        """
        Play commands:
          - /play track <artist>: <title>
          - /play uri <spotify_track_uri_or_url>
        Renders an HTML5 <audio> with preview if available, else a link.
        """
        if not command:
            return self._play_help()

        parts = command.split(None, 1)
        if len(parts) < 2:
            return self._play_help()

        target = parts[0].lower()
        rest = parts[1].strip()

        if target == "track":
            if ":" not in rest:
                return "Please specify the song as 'Artist: Title'."
            artist, title = self._parse_song_spec(rest)
            info = get_track_info(artist, title)
            if not info:
                return f"Track not found: {artist} - {title}."
            uri = info.get("spotify_uri")
            if not uri:
                return (
                    f"No Spotify URI found for {artist} - {title}. Try '/qa track {artist}: {title} spotify' to check."
                )
            return self._render_player(uri, label=f"{artist} - {title}")

        if target == "uri":
            return self._render_player(rest, label="Spotify track")

        return self._play_help()

    def _render_player(self, spotify_uri_or_url: str, label: str) -> str:
        link = self._spotify.open_spotify_track_url(spotify_uri_or_url) or "#"
        preview = self._spotify.get_preview_url(spotify_uri_or_url)
        if preview:
            return (
                f"<div><strong>Playing preview:</strong> {label}<br>"
                f"<audio controls src=\"{preview}\" preload=\"none\"></audio>"
                f"<br><a href=\"{link}\" target=\"_blank\">Open in Spotify</a></div>"
            )
        # Fallback: Spotify embed (30s preview UI) without requiring SDK or login
        track_id = self._spotify.parse_spotify_track_id(spotify_uri_or_url)
        if track_id:
            embed = (
                f"<iframe style=\"border-radius:12px\" "
                f"src=\"https://open.spotify.com/embed/track/{track_id}\" "
                f"width=\"100%\" height=\"80\" frameborder=\"0\" allow=\"autoplay; clipboard-write; encrypted-media; fullscreen; picture-in-picture\" loading=\"lazy\"></iframe>"
            )
            return (
                f"<div><strong>Preview:</strong> {label}<br>{embed}"
                f"<br><a href=\"{link}\" target=\"_blank\">Open in Spotify</a></div>"
            )
        return (
            f"<div>No preview available for {label}. "
            f"<a href=\"{link}\" target=\"_blank\">Open in Spotify</a></div>"
        )

    def _play_help(self) -> str:
        return (
            "Play commands:"
            "<br> - /play track [Artist]: [Title]"
            "<br> - /play uri [spotify track uri or open.spotify.com link]"
        )

    # --- QA commands ---
    def _handle_qa_command(self, command: str) -> str:
        """
        QA commands:
          - /qa track <artist>: <title> (album|duration|popularity|spotify|all)
          - /qa artist <artist> (tracks|albums|top|playlists|all)
        """
        if not command:
            return self._qa_help()

        parts = command.split(None, 1)
        if len(parts) < 2:
            return self._qa_help()

        target = parts[0].lower()
        rest = parts[1].strip()

        if target == "track":
            # Expect "<artist>: <title> <qtype>"
            qtypes = {"album", "duration", "popularity", "spotify", "all"}
            if " " not in rest:
                return (
                    "Please provide a question type. Example: /qa track Artist: Title album"
                )
            song_spec, qtype = rest.rsplit(" ", 1)
            qtype = qtype.lower()
            if qtype not in qtypes:
                return (
                    f"Unknown track question '{qtype}'. Try: album, duration, popularity, spotify, all."
                )

            if ":" not in song_spec:
                return "Please specify the song as 'Artist: Title'."
            artist, title = self._parse_song_spec(song_spec)
            info = get_track_info(artist, title)
            if not info:
                return f"Track not found: {artist} - {title}."

            answers = []
            if qtype in ("album", "all"):
                answers.append(f"Album: {info.get('album') or 'Unknown'}")
            if qtype in ("duration", "all"):
                answers.append(
                    f"Duration: {self._format_duration(info.get('duration_ms'))}"
                )
            if qtype in ("popularity", "all"):
                answers.append(
                    f"Popularity: appears in {info.get('popularity', 0)} playlists"
                )
            if qtype in ("spotify", "all"):
                uri = info.get("spotify_uri") or "N/A"
                answers.append(f"Spotify URI: {uri}")

            return "<br>".join(answers)

        elif target == "artist":
            # Expect "<artist> <qtype>"
            qtypes = {"tracks", "albums", "top", "playlists", "all"}
            if " " not in rest:
                return (
                    "Please provide a question type. Example: /qa artist Artist Name top"
                )
            artist, qtype = rest.rsplit(" ", 1)
            qtype = qtype.lower()
            if qtype not in qtypes:
                return (
                    f"Unknown artist question '{qtype}'. Try: tracks, albums, top, playlists, all."
                )

            stats = get_artist_stats(artist.strip())
            answers = []
            if qtype in ("tracks", "all"):
                answers.append(f"Tracks in collection: {stats['num_tracks']}")
            if qtype in ("albums", "all"):
                answers.append(f"Albums in collection: {stats['num_albums']}")
            if qtype in ("playlists", "all"):
                answers.append(
                    f"Artist appears in {stats['num_playlists']} playlists"
                )
            if qtype in ("top", "all"):
                if stats["top_tracks"]:
                    top = "<br>".join(
                        [
                            f"{i+1}. {t['title']} (in {t['popularity']} playlists)"
                            for i, t in enumerate(stats["top_tracks"])
                        ]
                    )
                    answers.append(f"Top tracks:<br>{top}")
                else:
                    answers.append("Top tracks: N/A")
            return "<br>".join(answers)
        else:
            return self._qa_help()

    def _qa_help(self) -> str:
        return (
            "QA commands:"
            "<br> - /qa track [Artist]: [Title] (album|duration|popularity|spotify|all)"
            "<br> - /qa artist [Artist] (tracks|albums|top|playlists|all)"
        )

    def _format_duration(self, duration_ms: int | None) -> str:
        if not duration_ms or duration_ms <= 0:
            return "Unknown"
        seconds = duration_ms // 1000
        minutes = seconds // 60
        secs = seconds % 60
        return f"{minutes}:{secs:02d}"

    def _info(self):
        return """   I am MusicCRS, a conversational recommender system for music. 
                <br> I can help you create playlists and recommend songs. 
                <br> You can ask me to add or remove songs from your playlist, view your current playlist, or clear it. 
                <br> You can also ask me for music recommendations based on your mood or preferences. 
                <br> To get started, you can use commands like '/ask_llm <your prompt>' to interact with a large language model, or '/options' to see some example options.  
                <br> For playlist management, use commands starting with '/pl'. Type '/pl help' for help on playlist commands.
                <br> Type '/quit' to end the conversation.
                """

    def _options(self, options: list[str]) -> str:
        """Presents options to the user."""
        return (
            "Here are some options:\n<ol>\n"
            + "\n".join([f"<li>{option}</li>" for option in options])
            + "</ol>\n"
        )<|MERGE_RESOLUTION|>--- conflicted
+++ resolved
@@ -7,22 +7,12 @@
 from dialoguekit.participant.participant import DialogueParticipant
 from dialoguekit.core.intent import Intent
 
-<<<<<<< HEAD
-from db import find_song_in_db, find_songs_by_title, get_track_info, get_artist_stats
-from playlist import PlaylistManager
-from llm import LLMClient
-from config import DB_PATH
-from dialoguekit.core.dialogue_act import DialogueAct
+from db import get_track_info, get_artist_stats
 from spotify import SpotifyClient
 from collections import Counter
-
-=======
-from db import create_db_and_load_mpd, configure_sqlite_once, ensure_indexes_once, find_song_in_db, find_songs_by_title
 from playlist import shared_playlists
 from llm import LLMClient
 from config import DB_PATH
-from dialoguekit.core.dialogue_act import DialogueAct
->>>>>>> 9d455b2c
 _INTENT_OPTIONS = Intent("OPTIONS")
 from events import emit as emit_event
 
@@ -32,11 +22,7 @@
         """Initialize MusicCRS agent."""
         super().__init__(id="MusicCRS")
         self._llm = LLMClient() if use_llm else None
-<<<<<<< HEAD
-        self.playlists = PlaylistManager()
-        self._pending_additions = None
         self._spotify = SpotifyClient()
-=======
         self.playlists = shared_playlists
 
     # --- small helpers ---
@@ -62,7 +48,6 @@
             return self._llm.ask(prompt)
         except Exception as e:
             return f"LLM error: {e}"
->>>>>>> 9d455b2c
 
     def welcome(self) -> None:
         """Sends the agent's welcome message."""
@@ -133,10 +118,10 @@
         )
 
     def _handle_playlist_command(self, command: str) -> str:
-<<<<<<< HEAD
         """
         # Supported:
-        # /pl use <name>
+        # /pl create <name>
+        # /pl switch <name>
         # /pl add <artist>: <title>
         # /pl remove <artist>: <title>
         # /pl view [name]
@@ -145,9 +130,7 @@
         # /pl summary|stats|info [name]
         """
 
-=======
         """Playlist commands via chat (/pl ...). Emits UI updates over Socket.IO."""
->>>>>>> 9d455b2c
         parts = command.split(" ", 1)
         if not parts:
             return self._pl_help()
@@ -207,38 +190,30 @@
             if hasattr(self.playlists, "view_playlists"):
                 self._emit_pl("playlists", self.playlists.view_playlists())
             return res
-
+        
         if action == "choose":
             try:
                 idx = int(arg) - 1
             except ValueError:
                 return "Please provide a valid number, e.g., '/pl choose 1'."
-<<<<<<< HEAD
-            if idx < 0 or idx >= len(self._pending_additions):
-                return f"Please choose a number between 1 and {len(self._pending_additions)}."
-            song = self._pending_additions[idx]
-            # Clear pending to avoid accidental reuse
-            self._pending_additions = None
-                # If song is a string, split into artist/title
-            if isinstance(song, str):
-                if " - " in song:
-                    artist, title = song.split(" - ", 1)
-                else:
-                    artist, title = None, song
-                return self.playlists.add_song({"artist": artist, "title": title, "id": f"{artist}-{title}"})
-            
-            # Otherwise assume dict with artist/title
-            return self.playlists.add_song(song)
-        elif action == "view":
-            items = self.playlists.view(arg or None)
-            if not items:
-                return "Playlist is empty."
-            return "<br>".join([f"{i+1}. {s['artist']} - {s['title']}" for i, s in enumerate(items)])
-        elif action == "clear":
-            return self.playlists.clear(arg or None)
+            res = self.playlists.choose_song(idx)
+            if res.startswith("Added"):
+                self._emit_pl("added", res)
+            self._emit_songs_for_current()
+            if hasattr(self.playlists, "view_playlists"):
+                self._emit_pl("playlists", self.playlists.view_playlists())
+            return res
+
+        if action == "remove":
+            res = self.playlists.remove_song(arg)
+            if res.startswith("Removed"):
+                self._emit_pl("removed", arg)
+            self._emit_songs_for_current()
+            if hasattr(self.playlists, "view_playlists"):
+                self._emit_pl("playlists", self.playlists.view_playlists())
+            return res
         
-        # NEW: summary / stats / info
-        elif action in ("summary", "stats", "info"):
+        if action in ("summary", "stats", "info"):
             items = self.playlists.view(arg or None)
             if not items:
                 return "Playlist is empty."
@@ -316,30 +291,9 @@
             parts.append("</tbody></table></div>")
 
             return "".join(parts)
-        
-        else:
-            return self._pl_help()
-=======
-            res = self.playlists.choose_song(idx)
-            if res.startswith("Added"):
-                self._emit_pl("added", res)
-            self._emit_songs_for_current()
-            if hasattr(self.playlists, "view_playlists"):
-                self._emit_pl("playlists", self.playlists.view_playlists())
-            return res
-
-        if action == "remove":
-            res = self.playlists.remove_song(arg)
-            if res.startswith("Removed"):
-                self._emit_pl("removed", arg)
-            self._emit_songs_for_current()
-            if hasattr(self.playlists, "view_playlists"):
-                self._emit_pl("playlists", self.playlists.view_playlists())
-            return res
 
         # Help / unknown
         return self._pl_help()
->>>>>>> 9d455b2c
 
     def _pl_help(self) -> str:
         return (
@@ -352,6 +306,7 @@
             "<br> - /pl view [playlist name] or none for current"
             "<br> - /pl clear [playlist name] or none for current]"
             "<br> - /pl choose [index of the list of songs]"
+            "<br> - /pl summary|stats|info [playlist name] or none for current]"
         )
 
     def _parse_song_spec(self, spec: str) -> tuple[str, str]:
